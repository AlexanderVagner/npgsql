--- conflicted
+++ resolved
@@ -33,12 +33,7 @@
         /// </summary>
         internal int NumColumns { get; }
 
-<<<<<<< HEAD
-        [ItemCanBeNull]
-        readonly NpgsqlTypeHandler[] _typeHandlerCache;
-=======
         readonly NpgsqlTypeHandler?[] _typeHandlerCache;
->>>>>>> 6a8b35a3
         static readonly NpgsqlLogger Log = NpgsqlLogManager.CreateLogger(nameof(NpgsqlBinaryExporter));
 
         #endregion
@@ -137,13 +132,7 @@
             // Otherwise we need to read in a new CopyData row (the docs specify that there's a CopyData
             // message per row).
             if (_column == NumColumns)
-<<<<<<< HEAD
-            {
-                _leftToReadInDataMsg = Expect<CopyDataMessage>(_connector.ReadMessage(), _connector).Length;
-            }
-=======
                 _leftToReadInDataMsg = Expect<CopyDataMessage>(await _connector.ReadMessage(async), _connector).Length;
->>>>>>> 6a8b35a3
             else if (_column != -1)
                 throw new InvalidOperationException("Already in the middle of a row");
 
@@ -154,15 +143,9 @@
             if (numColumns == -1)
             {
                 Debug.Assert(_leftToReadInDataMsg == 0);
-<<<<<<< HEAD
-                Expect<CopyDoneMessage>(_connector.ReadMessage(), _connector);
-                Expect<CommandCompleteMessage>(_connector.ReadMessage(), _connector);
-                Expect<ReadyForQueryMessage>(_connector.ReadMessage(), _connector);
-=======
                 Expect<CopyDoneMessage>(await _connector.ReadMessage(async), _connector);
                 Expect<CommandCompleteMessage>(await _connector.ReadMessage(async), _connector);
                 Expect<ReadyForQueryMessage>(await _connector.ReadMessage(async), _connector);
->>>>>>> 6a8b35a3
                 _column = -1;
                 _isConsumed = true;
                 return -1;
@@ -399,13 +382,8 @@
                 _buf.Skip(_leftToReadInDataMsg);
                 // Read to the end
                 _connector.SkipUntil(BackendMessageCode.CopyDone);
-<<<<<<< HEAD
-                Expect<CommandCompleteMessage>(_connector.ReadMessage(), _connector);
-                Expect<ReadyForQueryMessage>(_connector.ReadMessage(), _connector);
-=======
                 Expect<CommandCompleteMessage>(await _connector.ReadMessage(async), _connector);
                 Expect<ReadyForQueryMessage>(await _connector.ReadMessage(async), _connector);
->>>>>>> 6a8b35a3
             }
 
             var connector = _connector;
