--- conflicted
+++ resolved
@@ -32,19 +32,11 @@
         }
 
         /// <inheritdoc />
-<<<<<<< HEAD
-        public override ArrayHandler CreateArrayHandler(PostgresType arrayBackendType)
-            => throw new NotSupportedException();
-
-        /// <inheritdoc />
-        public override RangeHandler CreateRangeHandler(PostgresType rangeBackendType)
-=======
         public override ArrayHandler CreateArrayHandler(PostgresArrayType arrayBackendType)
             => throw new NotSupportedException();
 
         /// <inheritdoc />
         public override RangeHandler CreateRangeHandler(PostgresRangeType rangeBackendType)
->>>>>>> 6a8b35a3
             => throw new NotSupportedException();
     }
 
