#region License
// The PostgreSQL License
//
// Copyright (C) 2016 The Npgsql Development Team
//
// Permission to use, copy, modify, and distribute this software and its
// documentation for any purpose, without fee, and without a written
// agreement is hereby granted, provided that the above copyright notice
// and this paragraph and the following two paragraphs appear in all copies.
//
// IN NO EVENT SHALL THE NPGSQL DEVELOPMENT TEAM BE LIABLE TO ANY PARTY
// FOR DIRECT, INDIRECT, SPECIAL, INCIDENTAL, OR CONSEQUENTIAL DAMAGES,
// INCLUDING LOST PROFITS, ARISING OUT OF THE USE OF THIS SOFTWARE AND ITS
// DOCUMENTATION, EVEN IF THE NPGSQL DEVELOPMENT TEAM HAS BEEN ADVISED OF
// THE POSSIBILITY OF SUCH DAMAGE.
//
// THE NPGSQL DEVELOPMENT TEAM SPECIFICALLY DISCLAIMS ANY WARRANTIES,
// INCLUDING, BUT NOT LIMITED TO, THE IMPLIED WARRANTIES OF MERCHANTABILITY
// AND FITNESS FOR A PARTICULAR PURPOSE. THE SOFTWARE PROVIDED HEREUNDER IS
// ON AN "AS IS" BASIS, AND THE NPGSQL DEVELOPMENT TEAM HAS NO OBLIGATIONS
// TO PROVIDE MAINTENANCE, SUPPORT, UPDATES, ENHANCEMENTS, OR MODIFICATIONS.
#endregion

using System;
using System.Collections;
using System.Collections.Generic;
using System.Diagnostics.Contracts;
using System.Globalization;
using System.IO;
using System.Net;
using System.Runtime.CompilerServices;
using System.Text;
using System.Threading;
using System.Threading.Tasks;
using AsyncRewriter;

namespace Npgsql
{
    // ReSharper disable once InconsistentNaming
    internal static class PGUtil
    {
<<<<<<< HEAD
        internal static readonly UTF8Encoding UTF8Encoding = new UTF8Encoding(false, true);
        internal static readonly UTF8Encoding RelaxedUTF8Encoding = new UTF8Encoding(false, false);

        /// <summary>
        /// This method takes a version string as returned by SELECT VERSION() and returns
        /// a valid version string ("7.2.2" for example).
        /// This is only needed when running protocol version 2.
        /// This does not do any validity checks.
        /// </summary>
        public static string ExtractServerVersion(string VersionString)
        {
            Int32 Start = 0, End = 0;

            // find the first digit and assume this is the start of the version number
            for (; Start < VersionString.Length && !Char.IsDigit(VersionString[Start]); Start++)
            {
                ;
            }

            End = Start;

            // read until hitting whitespace, which should terminate the version number
            for (; End < VersionString.Length && !Char.IsWhiteSpace(VersionString[End]); End++)
            {
                ;
            }

            // Deal with this here so that if there are
            // changes in a future backend version, we can handle it here in the
            // protocol handler and leave everybody else put of it.

            VersionString = VersionString.Substring(Start, End - Start + 1);

            for (int idx = 0; idx != VersionString.Length; ++idx)
            {
                char c = VersionString[idx];
                if (!Char.IsDigit(c) && c != '.')
                {
                    VersionString = VersionString.Substring(0, idx);
                    break;
                }
            }

            return VersionString;
        }

        /// <summary>
        /// Write a 32-bit integer to the given stream in the correct byte order.
        /// </summary>
        [RewriteAsync]
        public static Stream WriteInt32(this Stream stream, Int32 value)
        {
            stream.Write(BitConverter.GetBytes(IPAddress.HostToNetworkOrder(value)), 0, 4);
=======
        internal static readonly byte[] EmptyBuffer = new byte[0];
>>>>>>> 9e75d8d9

        internal static readonly UTF8Encoding UTF8Encoding = new UTF8Encoding(false, true);
        internal static readonly UTF8Encoding RelaxedUTF8Encoding = new UTF8Encoding(false, false);

        public static int RotateShift(int val, int shift)
        {
            return (val << shift) | (val >> (sizeof (int) - shift));
        }

        /// <summary>
        /// Creates a Task&lt;TResult&gt; that's completed successfully with the specified result.
        /// </summary>
        /// <remarks>
        /// In .NET 4.5 Task provides this. In .NET 4.0 with BCL.Async, TaskEx provides this. This
        /// method wraps the two.
        /// </remarks>
        /// <typeparam name="TResult">The type of the result returned by the task.</typeparam>
        /// <param name="result">The result to store into the completed task.</param>
        /// <returns>The successfully completed task.</returns>
        [MethodImpl(MethodImplOptions.AggressiveInlining)]
        internal static Task<TResult> TaskFromResult<TResult>(TResult result)
        {
            return Task.FromResult(result);
        }

        internal static readonly Task CompletedTask = TaskFromResult(0);

#if NET45 || NET451
        internal static StringComparer InvariantCaseIgnoringStringComparer => StringComparer.InvariantCultureIgnoreCase;
#else
        internal static StringComparer InvariantCaseIgnoringStringComparer => CultureInfo.InvariantCulture.CompareInfo.GetStringComparer(CompareOptions.IgnoreCase);
#endif

        /// <summary>
        /// Throws an exception with the given string and also invokes a contract failure, allowing the static checker
        /// to detect scenarios leading up to this error.
        ///
        /// See http://blogs.msdn.com/b/francesco/archive/2014/09/12/how-to-use-cccheck-to-prove-no-case-is-forgotten.aspx
        /// </summary>
        /// <param name="message">the exception message</param>
        /// <returns>an exception to be thrown</returns>
        [ContractVerification(false)]
        public static Exception ThrowIfReached(string message = null)
        {
            Contract.Requires(false);
            return message == null ? new Exception("An internal Npgsql occured, please open an issue in http://github.com/npgsql/npgsql with this exception's stack trace") : new Exception(message);
        }

        internal static bool IsWindows =>
#if NET45 || NET451
            Environment.OSVersion.Platform == PlatformID.Win32NT;
#else
            System.Runtime.InteropServices.RuntimeInformation.IsOSPlatform(System.Runtime.InteropServices.OSPlatform.Windows);
#endif
    }

    internal enum FormatCode : short
    {
        Text = 0,
        Binary = 1
    }

    internal static class EnumerableExtensions
    {
        internal static string Join(this IEnumerable<string> values, string separator)
        {
            return string.Join(separator, values);
        }
    }

    /// <summary>
    /// Represents a timeout that will expire at some point.
    /// </summary>
    internal struct NpgsqlTimeout
    {
        readonly DateTime _expiration;
        internal DateTime Expiration => _expiration;

        internal static NpgsqlTimeout Infinite = new NpgsqlTimeout(TimeSpan.Zero);

        internal NpgsqlTimeout(TimeSpan expiration)
        {
            _expiration = expiration == TimeSpan.Zero
                ? DateTime.MaxValue
                : DateTime.Now + expiration;
        }

        internal void Check()
        {
            if (HasExpired)
                throw new TimeoutException();
        }

        internal bool IsSet => _expiration != DateTime.MaxValue;

        internal bool HasExpired => DateTime.Now >= Expiration;

        internal Task AsTask => Task.Delay(TimeLeft);

        internal TimeSpan TimeLeft => IsSet ? Expiration - DateTime.Now : Timeout.InfiniteTimeSpan;
    }

    class CultureSetter : IDisposable
    {
        readonly CultureInfo _oldCulture;

        internal CultureSetter(CultureInfo newCulture)
        {
            _oldCulture = CultureInfo.CurrentCulture;
#if NET45 || NET451
            Thread.CurrentThread.CurrentCulture = newCulture;
#else
            CultureInfo.CurrentCulture = newCulture;
#endif
        }

        public void Dispose()
        {
#if NET45 || NET451
            Thread.CurrentThread.CurrentCulture = _oldCulture;
#else
            CultureInfo.CurrentCulture = _oldCulture;
#endif
        }
    }
}<|MERGE_RESOLUTION|>--- conflicted
+++ resolved
@@ -39,63 +39,7 @@
     // ReSharper disable once InconsistentNaming
     internal static class PGUtil
     {
-<<<<<<< HEAD
-        internal static readonly UTF8Encoding UTF8Encoding = new UTF8Encoding(false, true);
-        internal static readonly UTF8Encoding RelaxedUTF8Encoding = new UTF8Encoding(false, false);
-
-        /// <summary>
-        /// This method takes a version string as returned by SELECT VERSION() and returns
-        /// a valid version string ("7.2.2" for example).
-        /// This is only needed when running protocol version 2.
-        /// This does not do any validity checks.
-        /// </summary>
-        public static string ExtractServerVersion(string VersionString)
-        {
-            Int32 Start = 0, End = 0;
-
-            // find the first digit and assume this is the start of the version number
-            for (; Start < VersionString.Length && !Char.IsDigit(VersionString[Start]); Start++)
-            {
-                ;
-            }
-
-            End = Start;
-
-            // read until hitting whitespace, which should terminate the version number
-            for (; End < VersionString.Length && !Char.IsWhiteSpace(VersionString[End]); End++)
-            {
-                ;
-            }
-
-            // Deal with this here so that if there are
-            // changes in a future backend version, we can handle it here in the
-            // protocol handler and leave everybody else put of it.
-
-            VersionString = VersionString.Substring(Start, End - Start + 1);
-
-            for (int idx = 0; idx != VersionString.Length; ++idx)
-            {
-                char c = VersionString[idx];
-                if (!Char.IsDigit(c) && c != '.')
-                {
-                    VersionString = VersionString.Substring(0, idx);
-                    break;
-                }
-            }
-
-            return VersionString;
-        }
-
-        /// <summary>
-        /// Write a 32-bit integer to the given stream in the correct byte order.
-        /// </summary>
-        [RewriteAsync]
-        public static Stream WriteInt32(this Stream stream, Int32 value)
-        {
-            stream.Write(BitConverter.GetBytes(IPAddress.HostToNetworkOrder(value)), 0, 4);
-=======
         internal static readonly byte[] EmptyBuffer = new byte[0];
->>>>>>> 9e75d8d9
 
         internal static readonly UTF8Encoding UTF8Encoding = new UTF8Encoding(false, true);
         internal static readonly UTF8Encoding RelaxedUTF8Encoding = new UTF8Encoding(false, false);
